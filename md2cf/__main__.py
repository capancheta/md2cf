--- conflicted
+++ resolved
@@ -227,166 +227,6 @@
     pprint.pprint(page.__dict__)
 
 
-<<<<<<< HEAD
-# Adapted from https://stackoverflow.com/a/3431838
-def get_file_sha1(file_path: Path):
-    hash_sha1 = hashlib.sha1()
-    with open(file_path, "rb") as f:
-        for chunk in iter(lambda: f.read(4096), b""):
-            hash_sha1.update(chunk)
-    return hash_sha1.hexdigest()
-
-
-def upsert_page(
-    confluence: api.MinimalConfluence,
-    message: str,
-    page: md2cf.document.Page,
-    only_changed: bool = False,
-    replace_all_labels: bool = False,
-):
-    existing_page = confluence.get_page(
-        title=page.title,
-        space_key=page.space,
-        page_id=page.page_id,
-        additional_expansions=["space", "history", "version", "metadata.labels"],
-    )
-
-    if page.parent_id is None:
-        if page.parent_title is not None:
-            parent_page = confluence.get_page(
-                title=page.parent_title,
-                space_key=page.space,
-                additional_expansions=[
-                    "space",
-                    "history",
-                    "version",
-                    "metadata.labels",
-                ],
-            )
-            if parent_page is None:
-                raise KeyError("The parent page could not be found")
-            page.parent_id = parent_page.id
-
-    page_message = message
-    if only_changed:
-        # If the functionality was just enabled, the previous version might not have
-        # the version hash in the message
-        new_page_hash = page.get_content_hash()
-        page_message = (
-            f"{page_message} [v{new_page_hash}]"
-            if page_message
-            else f"[v{new_page_hash}]"
-        )
-
-    if existing_page is None:
-        print(f"Creating new page: {page.title}")
-        existing_page = confluence.create_page(
-            space=page.space,
-            title=page.title,
-            body=page.body,
-            parent_id=page.parent_id,
-            update_message=page_message,
-            labels=page.labels,
-        )
-    else:
-        should_update = True
-        if only_changed:
-            if (
-                replace_all_labels
-                and page.labels is not None
-                and sorted(
-                    [label.name for label in existing_page.metadata.labels.results]
-                )
-                != sorted(page.labels)
-            ):
-                print(f"Page labels have changed: {page.title} {page.labels}")
-                should_update = True
-            else:
-                original_page_hash_match = CONTENT_HASH_REGEX.search(
-                    existing_page.version.message
-                )
-                if original_page_hash_match is not None:
-                    original_page_hash = original_page_hash_match.group(1)
-                    if original_page_hash == page.get_content_hash():
-                        should_update = False
-                        print(f"Skipping page that didn't change: {page.title}")
-
-        if should_update:
-            print(f"Updating page: {page.title}")
-            confluence.update_page(
-                page=existing_page,
-                body=page.body,
-                parent_id=page.parent_id,
-                update_message=page_message,
-                labels=page.labels if replace_all_labels else None,
-            )
-
-        if not replace_all_labels and page.labels:
-            print(f"Adding labels to page: {page.title} {page.labels}")
-            confluence.add_labels(page=existing_page, labels=page.labels)
-
-    # update Page details
-    page.page_url = confluence.get_url(existing_page)
-    page.page_id = existing_page.id
-
-    print(page.page_url)
-
-    if page.attachments:
-        print(f"Uploading attachments for page: {page.title}")
-        for attachment in page.attachments:
-            if page.file_path is not None:
-                attachment_path = page.file_path.parent.joinpath(attachment)
-            else:
-                attachment_path = attachment
-
-            attachment_message = message
-            if only_changed:
-                new_attachment_hash = get_file_sha1(attachment_path)
-                attachment_message = (
-                    f"{attachment_message} [v{new_attachment_hash}]"
-                    if attachment_message
-                    else f"[v{new_attachment_hash}]"
-                )
-
-            existing_attachment = confluence.get_attachment(
-                existing_page, attachment_path.name
-            )
-
-            if existing_attachment is None:
-                print(f"Uploading file: {attachment_path}")
-                with attachment_path.open("rb") as fp:
-                    confluence.create_attachment(
-                        page=existing_page, fp=fp, message=attachment_message
-                    )
-            else:
-                should_update = True
-                if only_changed:
-                    original_attachment_hash_match = CONTENT_HASH_REGEX.search(
-                        existing_attachment.version.message
-                    )
-                    if original_attachment_hash_match is not None:
-                        original_attachment_hash = original_attachment_hash_match.group(
-                            1
-                        )
-                        if original_attachment_hash == new_attachment_hash:
-                            should_update = False
-                            print(
-                                f"Skipping attachment that didn't change: {attachment_path}"
-                            )
-
-                if should_update:
-                    print(f"Updating file: {attachment_path}")
-                    with attachment_path.open("rb") as fp:
-                        confluence.update_attachment(
-                            page=existing_page,
-                            fp=fp,
-                            existing_attachment=existing_attachment,
-                            message=attachment_message,
-                        )
-
-
-=======
->>>>>>> e9f0760c
 def main():
     args = get_parser().parse_args()
 
@@ -464,10 +304,6 @@
         ).body
 
     for page in pages_to_upload:
-<<<<<<< HEAD
-        try:
-            upload_page(confluence=confluence, page=page, preface_markup=preface_markup, postface_markup=postface_markup, args=args)
-=======
         page.space = args.space
         page.page_id = args.page_id
         page.content_type = args.content_type
@@ -507,7 +343,6 @@
                     replace_all_labels=args.replace_all_labels,
                     minor_edit=args.minor_edit,
                 )
->>>>>>> e9f0760c
         except HTTPError as e:
             sys.stderr.write("{} - {}\n".format(str(e), e.response.content))
             something_went_wrong = True
